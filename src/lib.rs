use std::{cmp, fs::File, io::Write};

use crate::analysis::SaturationInequalities;
use anyhow::anyhow;
use array_axioms::ArrayLanguage;
use clap::Parser;
use cost::BestVariableSubstitution;
use egg_utils::Saturate;
use itertools::Itertools;
use log::{debug, info};
use smt2parser::vmt::VMTModel;
use utils::run_smtinterpol;
use z3_var_context::Z3VarContext;

pub mod analysis;
pub mod array_axioms;
pub mod conflict_scheduler;
mod cost;
mod egg_utils;
mod interpolant;
pub mod logger;
mod utils;
mod z3_var_context;

#[derive(Parser, Debug, Clone)]
#[command(version, about, long_about = None)]
pub struct YardbirdOptions {
    /// Name of the VMT file.
    #[arg(short, long)]
    pub filename: String,

    /// BMC depth until quitting.
    #[arg(short, long, default_value_t = 10)]
    pub depth: u8,

    /// How many times BMC should be UNSAT until we check with an invariant generator.
    #[arg(short, long, default_value_t = 1)]
    pub bmc_count: usize,

    /// Output VMT files before and after instantiation.
    #[arg(short, long, default_value_t = false)]
    pub print_vmt: bool,

    /// Run SMTInterpol when BMC depth is UNSAT
    #[arg(short, long, default_value_t = false)]
    pub interpolate: bool,

    /// Run concrete BMC in z3.
    #[arg(short, default_value_t = false)]
    pub z3: bool,
}

impl Default for YardbirdOptions {
    fn default() -> Self {
        YardbirdOptions {
            filename: "".into(),
            depth: 10,
            bmc_count: 1,
            print_vmt: false,
            interpolate: false,
            z3: false,
        }
    }
}

impl YardbirdOptions {
    pub fn from_filename(filename: String) -> Self {
        YardbirdOptions {
            filename,
            depth: 10,
            bmc_count: 1,
            print_vmt: false,
            interpolate: false,
            z3: false,
        }
    }
}

#[derive(Debug)]
pub struct ProofLoopResult {
    pub model: VMTModel,
    pub used_instances: Vec<String>,
    pub const_instances: Vec<String>,
    pub counterexample: bool,
}

<<<<<<< HEAD
/// The main verification loop.
pub fn proof_loop(
    options: &YardbirdOptions,
    vmt_model: VMTModel,
) -> anyhow::Result<ProofLoopResult> {
    let mut abstract_vmt_model = vmt_model.abstract_array_theory();
    let mut used_instances = vec![];
    let mut const_instances = vec![];
    let config: Config = Config::new();
    let context: Context = Context::new(&config);
    for depth in 0..options.depth {
        info!("STARTING BMC FOR DEPTH {}", depth);
        for i in 0..10 {
            info!("  inner loop iteration: {i}");
            // Run max of 10 iterations for depth
            // Currently run once, this will eventually run until UNSAT
            let smt = abstract_vmt_model.unroll(depth);
            let z3_var_context = Z3VarContext::from(&context, &smt);
            let solver = Solver::new(&context);
            solver.from_string(smt.to_bmc());
            debug!("smt2lib program:\n{}", smt.to_bmc());
=======
#[derive(Debug)]
pub struct Driver<'a> {
    pub used_instances: Vec<String>,
    pub const_instances: Vec<String>,
    context: z3::Context,
    pub vmt_model: VMTModel,
    options: &'a YardbirdOptions,
}
>>>>>>> 9eb6cfdf

impl<'a> Driver<'a> {
    pub fn new(options: &'a YardbirdOptions, config: &z3::Config, vmt_model: VMTModel) -> Self {
        Self {
            used_instances: vec![],
            const_instances: vec![],
            context: z3::Context::new(config),
            vmt_model,
            options,
        }
    }

    /// Perform BMC up to `target_depth`, while refining the model with array instantiations
    /// up to `n_refines` times per depth.
    pub fn check_to_depth(
        mut self,
        target_depth: u8,
        n_refines: u32,
    ) -> anyhow::Result<ProofLoopResult> {
        for depth in 0..target_depth {
            info!("STARTING BMC FOR DEPTH {depth}");
            'refine: for i in 0..n_refines {
                info!("  refining loop: {i}/{n_refines}");
                // TODO: find a way to write this more clearly
                match self.refine_model(depth)? {
                    z3::SatResult::Unsat => break 'refine,
                    z3::SatResult::Sat if i == n_refines - 1 => {
                        return Err(anyhow!("Failed to rule out counter-examples"))
                    }
                    z3::SatResult::Sat => continue 'refine,
                    z3::SatResult::Unknown => todo!(),
                }
            }
        }

<<<<<<< HEAD
                    // add all instantiations to the model,
                    // if we have already seen all instantiations, break
                    // TODO: not sure if this is correct...
                    let no_progress = instantiations.into_iter().all(|inst| {
                        !abstract_vmt_model.add_instantiation(inst, &mut used_instances)
                    });
                    if no_progress {
                        return Err(anyhow!("Failed to add new instantations"));
=======
        Ok(ProofLoopResult {
            model: self.vmt_model,
            used_instances: self.used_instances,
            const_instances: self.const_instances,
        })
    }

    fn refine_model(&mut self, depth: u8) -> anyhow::Result<z3::SatResult> {
        let smt = self.vmt_model.unroll(depth);
        let z3_var_context = Z3VarContext::from(&self.context, &smt);
        let solver = z3::Solver::new(&self.context);
        solver.from_string(smt.to_bmc());
        // debug!("smt2lib program:\n{}", smt.to_bmc());
        // TODO: abstract this out somehow
        let mut egraph: egg::EGraph<ArrayLanguage, _> =
            egg::EGraph::new(SaturationInequalities).with_explanations_enabled();
        for term in smt.get_assert_terms() {
            egraph.add_expr(&term.parse()?);
        }
        match solver.check() {
            res @ z3::SatResult::Unsat => {
                info!("RULED OUT ALL COUNTEREXAMPLES OF DEPTH {}", depth);
                if self.options.interpolate {
                    let interpolants = run_smtinterpol(smt);
                    match interpolants {
                        Ok(_interps) => (),
                        Err(err) => println!("Error when computing interpolants: {err}"),
>>>>>>> 9eb6cfdf
                    }
                }
                Ok(res)
            }
            z3::SatResult::Unknown => {
                // CV: I've seen Z3 return unknown then re-run Z3 and gotten SAT or UNSAT.
                // This might be a place to retry at least once before panicking.
                panic!("Z3 RETURNED UNKNOWN!");
            }
            res @ z3::SatResult::Sat => {
                // find Array theory fact that rules out counterexample
                let model = solver.get_model().ok_or(anyhow!("No z3 model"))?;
                debug!("model:\n{}", sort_model(&model)?);
                update_egraph_from_model(&mut egraph, &model)?;
                update_egraph_with_non_array_function_terms(
                    &mut egraph,
                    smt,
                    &z3_var_context,
                    &model,
                )?;
                egraph.rebuild();
                let cost_fn = BestVariableSubstitution {
                    current_frame_number: depth as u32,
                };
                let (instantiations, const_instantiations) = egraph.saturate(cost_fn);
                self.const_instances
                    .extend_from_slice(&const_instantiations);

                // add all instantiations to the model,
                // if we have already seen all instantiations, break
                // TODO: not sure if this is correct...
                let no_progress = instantiations.into_iter().all(|inst| {
                    !self
                        .vmt_model
                        .add_instantiation(inst, &mut self.used_instances)
                });
                if no_progress {
                    Err(anyhow!("Failed to add new instantations"))
                } else {
                    Ok(res)
                }
            }
        }
    }
<<<<<<< HEAD
    Ok(ProofLoopResult {
        model: abstract_vmt_model,
        used_instances,
        const_instances,
        counterexample: false,
    })
}

/// Given a VMTModel, BMC to the specified depth. Return when either the
/// depth has been exhausted or a counterexample is found.
pub fn concrete_z3_bmc(
    options: &YardbirdOptions,
    vmt_model: VMTModel,
) -> anyhow::Result<ProofLoopResult> {
    let config: Config = Config::new();
    let context: Context = Context::new(&config);
    for depth in 0..options.depth {
        info!("STARTING CONCRETE BMC FOR DEPTH {}", depth);
        let smt = vmt_model.unroll(depth);
        let solver = Solver::new(&context);
        solver.from_string(smt.to_bmc());
        debug!("smt2lib program:\n{}", smt.to_bmc());
        match solver.check() {
            z3::SatResult::Unsat => {
                info!("RULED OUT ALL COUNTEREXAMPLES OF DEPTH {}", depth);
                if options.interpolate {
                    let interpolants = run_smtinterpol(smt);
                    match interpolants {
                        Ok(_interps) => (),
                        Err(err) => println!("Error when computing interpolants: {err}"),
                    }
                }
            }
            z3::SatResult::Unknown => {
                // CV: I've seen Z3 return unknown then re-run Z3 and gotten SAT or UNSAT.
                // This might be a place to retry at least once before panicking.
                panic!("Z3 RETURNED UNKNOWN!");
            }
            z3::SatResult::Sat => {
                println!("Concrete Counterexample Found!");
                let model = solver.get_model().ok_or(anyhow!("No z3 model"))?;
                println!("{}", sort_model(&model)?);
                return Ok(ProofLoopResult {
                    model: vmt_model,
                    used_instances: vec![],
                    const_instances: vec![],
                    counterexample: true,
                });
            }
        }
    }
    Ok(ProofLoopResult {
        model: vmt_model,
        used_instances: vec![],
        const_instances: vec![],
        counterexample: false,
    })
=======
>>>>>>> 9eb6cfdf
}

fn sort_model(model: &z3::Model) -> anyhow::Result<String> {
    let mut b = String::new();
    for func_decl in model.iter().sorted_by(func_decl_sort) {
        if func_decl.arity() == 0 {
            // VARIABLE
            // Apply no arguments to the constant so we can call get_const_interp.
            let func_decl_ast = func_decl.apply(&[]);
            let var_name = func_decl.name();
            let value = model.get_const_interp(&func_decl_ast).ok_or(anyhow!(
                "Could not find interpretation for variable: {func_decl}"
            ))?;
            b.push_str(&format!("{var_name} -> {value}\n"));
        } else {
            // FUNCTION DEF
            let interpretation = model
                .get_func_interp(&func_decl)
                .ok_or(anyhow!("No function interpretation for: {func_decl}"))?;
            // b.push_str(&format!("{interpretation}\n"))
            for entry in interpretation.get_entries() {
                let function_call = format!(
                    "{} {}",
                    func_decl.name(),
                    entry
                        .get_args()
                        .iter()
                        .map(ToString::to_string)
                        .collect::<Vec<_>>()
                        .join(" ")
                );
                let value = entry.get_value().to_string();
                b.push_str(&format!("{function_call} -> {value}\n"));
            }
            b.push_str(&format!(
                "{} else -> {}\n",
                func_decl.name(),
                interpretation.get_else()
            ))
        }
    }
    // let model_string = format!("{model}");
    Ok(b)
}

fn func_decl_sort(a: &z3::FuncDecl, b: &z3::FuncDecl) -> cmp::Ordering {
    let arity_cmp = a.arity().cmp(&b.arity());
    if !matches!(arity_cmp, cmp::Ordering::Equal) {
        return a.name().cmp(&b.name());
    }

    let a_name = a.name();
    let b_name = b.name();
    let a_parts = a_name.split_once("@");
    let b_parts = b_name.split_once("@");

    match (a_parts, b_parts) {
        (None, None) => cmp::Ordering::Equal,
        (Some(_), None) => cmp::Ordering::Greater,
        (None, Some(_)) => cmp::Ordering::Less,
        (Some((av, an)), Some((bv, bn))) => match av.cmp(bv) {
            cmp::Ordering::Equal => {
                let au32 = an.parse::<u32>().unwrap();
                let bu32 = bn.parse::<u32>().unwrap();
                au32.cmp(&bu32)
            }
            x @ (cmp::Ordering::Less | cmp::Ordering::Greater) => x,
        },
    }
}

/// This function adds terms into the Egraph from the SMTProblem
/// that are not explicitly listed in the model. For instance,
/// in `array_copy_increment.vmt`, the term (+ 1 (Read a i))
/// will never be added to the egraph because it's neither a
/// constant nor a direct application of an Array function. We
/// still want these terms in the Egraph so that we can substitute
/// them in for constants.
fn update_egraph_with_non_array_function_terms<'ctx>(
    egraph: &mut egg::EGraph<ArrayLanguage, SaturationInequalities>,
    smt: smt2parser::vmt::smt::SMTProblem,
    z3_var_context: &'ctx Z3VarContext<'ctx>,
    model: &z3::Model<'ctx>,
) -> anyhow::Result<()> {
    for term in smt.get_eq_terms() {
        let term_id = egraph.add_expr(&term.to_string().parse()?);
        let z3_term = z3_var_context.rewrite_term(&term);
        let model_interp = model
            .eval(&z3_term, false)
            .unwrap_or_else(|| panic!("Term not found in model: {term}"));
        let interp_id = egraph.add_expr(&model_interp.to_string().parse()?);
        debug!("Adding: {} = {}", term, model_interp);
        egraph.union(term_id, interp_id);
        egraph.rebuild();
    }
    Ok(())
}

/// Add variable and Array function interpretations into the egraph.
fn update_egraph_from_model(
    egraph: &mut egg::EGraph<ArrayLanguage, SaturationInequalities>,
    model: &z3::Model<'_>,
) -> anyhow::Result<()> {
    for func_decl in model.iter().sorted_by(func_decl_sort) {
        if func_decl.arity() == 0 {
            // VARIABLE
            // Apply no arguments to the constant so we can call get_const_interp.
            let func_decl_ast = func_decl.apply(&[]);
            let var = func_decl.name().parse()?;
            let var_id = egraph.add_expr(&var);
            let value = model.get_const_interp(&func_decl_ast).ok_or(anyhow!(
                "Could not find interpretation for variable: {func_decl}"
            ))?;
            let expr = value.to_string().parse()?;
            let value_id = egraph.add_expr(&expr);
            egraph.union(var_id, value_id);
        } else {
            // FUNCTION DEF
            let interpretation = model
                .get_func_interp(&func_decl)
                .ok_or(anyhow!("No function interpretation for: {func_decl}"))?;
            for entry in interpretation.get_entries() {
                let function_call = format!(
                    "({} {})",
                    func_decl.name(),
                    entry
                        .get_args()
                        .iter()
                        .map(ToString::to_string)
                        .collect::<Vec<_>>()
                        .join(" ")
                );
                let funcall = function_call.parse()?;
                let expr = entry.get_value().to_string().parse()?;
                let function_id = egraph.add_expr(&funcall);
                let value_id = egraph.add_expr(&expr);
                egraph.union(function_id, value_id);
            }
        }
        egraph.rebuild();
    }
    Ok(())
}

pub fn model_from_options(options: &YardbirdOptions) -> VMTModel {
    let vmt_model = VMTModel::from_path(&options.filename).unwrap();
    if options.print_vmt {
        let mut output = File::create("original.vmt").unwrap();
        let _ = output.write(vmt_model.as_vmt_string().as_bytes());
    }
    vmt_model
}<|MERGE_RESOLUTION|>--- conflicted
+++ resolved
@@ -84,29 +84,6 @@
     pub counterexample: bool,
 }
 
-<<<<<<< HEAD
-/// The main verification loop.
-pub fn proof_loop(
-    options: &YardbirdOptions,
-    vmt_model: VMTModel,
-) -> anyhow::Result<ProofLoopResult> {
-    let mut abstract_vmt_model = vmt_model.abstract_array_theory();
-    let mut used_instances = vec![];
-    let mut const_instances = vec![];
-    let config: Config = Config::new();
-    let context: Context = Context::new(&config);
-    for depth in 0..options.depth {
-        info!("STARTING BMC FOR DEPTH {}", depth);
-        for i in 0..10 {
-            info!("  inner loop iteration: {i}");
-            // Run max of 10 iterations for depth
-            // Currently run once, this will eventually run until UNSAT
-            let smt = abstract_vmt_model.unroll(depth);
-            let z3_var_context = Z3VarContext::from(&context, &smt);
-            let solver = Solver::new(&context);
-            solver.from_string(smt.to_bmc());
-            debug!("smt2lib program:\n{}", smt.to_bmc());
-=======
 #[derive(Debug)]
 pub struct Driver<'a> {
     pub used_instances: Vec<String>,
@@ -115,15 +92,15 @@
     pub vmt_model: VMTModel,
     options: &'a YardbirdOptions,
 }
->>>>>>> 9eb6cfdf
 
 impl<'a> Driver<'a> {
     pub fn new(options: &'a YardbirdOptions, config: &z3::Config, vmt_model: VMTModel) -> Self {
+        let abstract_vmt_model = vmt_model.abstract_array_theory();
         Self {
             used_instances: vec![],
             const_instances: vec![],
             context: z3::Context::new(config),
-            vmt_model,
+            vmt_model: abstract_vmt_model,
             options,
         }
     }
@@ -150,17 +127,7 @@
                 }
             }
         }
-
-<<<<<<< HEAD
-                    // add all instantiations to the model,
-                    // if we have already seen all instantiations, break
-                    // TODO: not sure if this is correct...
-                    let no_progress = instantiations.into_iter().all(|inst| {
-                        !abstract_vmt_model.add_instantiation(inst, &mut used_instances)
-                    });
-                    if no_progress {
-                        return Err(anyhow!("Failed to add new instantations"));
-=======
+      
         Ok(ProofLoopResult {
             model: self.vmt_model,
             used_instances: self.used_instances,
@@ -188,7 +155,6 @@
                     match interpolants {
                         Ok(_interps) => (),
                         Err(err) => println!("Error when computing interpolants: {err}"),
->>>>>>> 9eb6cfdf
                     }
                 }
                 Ok(res)
@@ -233,14 +199,6 @@
             }
         }
     }
-<<<<<<< HEAD
-    Ok(ProofLoopResult {
-        model: abstract_vmt_model,
-        used_instances,
-        const_instances,
-        counterexample: false,
-    })
-}
 
 /// Given a VMTModel, BMC to the specified depth. Return when either the
 /// depth has been exhausted or a counterexample is found.
@@ -291,8 +249,6 @@
         const_instances: vec![],
         counterexample: false,
     })
-=======
->>>>>>> 9eb6cfdf
 }
 
 fn sort_model(model: &z3::Model) -> anyhow::Result<String> {
