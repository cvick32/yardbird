use log::{debug, info, warn};
use z3::ast::Ast;

use crate::{utils::run_smtinterpol, z3_var_context::Z3VarContext};

use super::{AbstractRefinementState, ProofStrategyExt};

pub struct Interpolating;

<<<<<<< HEAD
impl ProofStrategyExt<'_, AbstractRefinementState> for Interpolating {
=======
impl ProofStrategyExt<AbstractRefinementState<'_>> for Interpolating {
>>>>>>> 46fb3713
    fn unsat(
        &mut self,
        state: &mut AbstractRefinementState,
        _solver: &z3::Solver,
        z3_var_context: &Z3VarContext,
    ) -> anyhow::Result<()> {
        let interpolants = run_smtinterpol(&state.smt);
        match interpolants {
            Ok(interps) => {
                for interp in interps {
                    let z3_interp = z3_var_context.rewrite_term(&interp.simplified_term);
                    let z3_interp_str = z3_interp.to_string();
                    let simple = z3_interp.simplify();
                    info!(
                        "Reduced Z3 interpolant length from {} to {} -- {}%",
                        z3_interp_str.len(),
                        simple.to_string().len(),
                        ((simple.to_string().len() as f64 - z3_interp_str.len() as f64)
                            / z3_interp_str.len() as f64)
                            * 100.0
                    );
                    debug!("Interpolant {}: {}", interp.interpolant_number, simple);
                }
            }
            Err(err) => warn!("Error when computing interpolants: {err}"),
        }
        Ok(())
    }
}<|MERGE_RESOLUTION|>--- conflicted
+++ resolved
@@ -7,11 +7,7 @@
 
 pub struct Interpolating;
 
-<<<<<<< HEAD
-impl ProofStrategyExt<'_, AbstractRefinementState> for Interpolating {
-=======
-impl ProofStrategyExt<AbstractRefinementState<'_>> for Interpolating {
->>>>>>> 46fb3713
+impl ProofStrategyExt<AbstractRefinementState> for Interpolating {
     fn unsat(
         &mut self,
         state: &mut AbstractRefinementState,
