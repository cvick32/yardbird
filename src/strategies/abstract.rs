use std::mem;

use log::info;
use smt2parser::{
    concrete::Term,
    vmt::{QuantifiedInstantiator, VMTModel},
};

use crate::{
    analysis::SaturationInequalities,
    array_axioms::{expr_to_term, translate_term, ArrayExpr, ArrayLanguage},
    cost_functions::symbol_cost::BestSymbolSubstitution,
    driver::{self, Error},
    egg_utils::Saturate,
    smt_problem::SMTProblem,
    ProofLoopResult,
};

use super::{ProofAction, ProofStrategy};

/// Global state carried across different BMC depths
#[derive(Default)]
pub struct Abstract {
<<<<<<< HEAD
    used_instantiations: Vec<Term>,
    const_instantiations: Vec<Term>,
    bmc_depth: u8,
=======
    const_instantiations: Vec<String>,
    bmc_depth: u16,
>>>>>>> 26988f18
}

impl Abstract {
    pub fn new(bmc_depth: u16) -> Self {
        Self {
            bmc_depth,
            ..Default::default()
        }
    }
}

/// State for the inner refinement looop
pub struct AbstractRefinementState {
    pub depth: u16,
    pub egraph: egg::EGraph<ArrayLanguage, SaturationInequalities>,
    pub instantiations: Vec<ArrayExpr>,
    pub const_instantiations: Vec<ArrayExpr>,
}

impl ProofStrategy<'_, AbstractRefinementState> for Abstract {
    fn configure_model(&mut self, model: VMTModel) -> VMTModel {
        model
            .abstract_array_theory()
            .abstract_constants_over(self.bmc_depth)
    }

    fn setup(&mut self, _smt: &SMTProblem, depth: u16) -> driver::Result<AbstractRefinementState> {
        let egraph = egg::EGraph::new(SaturationInequalities).with_explanations_enabled();
        /* for term_string in smt.get_assert_strings() {
            // TODO: we don't want to add instantiations
<<<<<<< HEAD
            if let Some(parsed) = &translate_term(term) {
                // if let Ok(parsed) = &term.to_string().parse() {
=======
            if let Ok(parsed) = &term_string.parse() {
>>>>>>> 26988f18
                egraph.add_expr(parsed);
            }
        } */

        Ok(AbstractRefinementState {
            depth,
            egraph,
            instantiations: vec![],
            const_instantiations: vec![],
        })
    }

    fn unsat(
        &mut self,
        state: &mut AbstractRefinementState,
        _solver: &SMTProblem,
    ) -> driver::Result<ProofAction> {
        info!("RULED OUT ALL COUNTEREXAMPLES OF DEPTH {}", state.depth);
        Ok(ProofAction::NextDepth)
    }

    fn sat(
        &mut self,
        state: &mut AbstractRefinementState,
        smt: &SMTProblem,
    ) -> driver::Result<ProofAction> {
        let model = match smt.get_model() {
            Some(model) => model,
            None => todo!("No Z3 model available for SAT instance"),
        };
        state.update_with_subterms(model, smt)?;
        // state.egraph.rebuild();
        let cost_fn = BestSymbolSubstitution {
            current_bmc_depth: state.depth as u32,
            init_and_transition_system_terms: smt.get_init_and_transition_subterms(),
            property_terms: smt.get_property_subterms(),
            reads_writes: smt.get_reads_and_writes(),
        };
        let (insts, const_insts) = state.egraph.saturate(cost_fn);
        state.instantiations.extend_from_slice(&insts);
        state.const_instantiations.extend_from_slice(&const_insts);
        Ok(ProofAction::Continue)
    }

    #[allow(clippy::unnecessary_fold)]
    fn finish(
        &mut self,
        state: AbstractRefinementState,
        smt: &mut SMTProblem,
    ) -> driver::Result<()> {
        self.const_instantiations
            .extend(state.const_instantiations.into_iter().map(expr_to_term));

        let terms: Vec<Term> = state
            .instantiations
            .into_iter()
<<<<<<< HEAD
            // .all(|inst| !model.add_instantiation(inst, &mut self.used_instantiations));
            .map(expr_to_term)
=======
            .flat_map(|inst| inst.parse())
>>>>>>> 26988f18
            .collect();
        let variables = smt.variables.clone();
        // first try without quantifiers
        let no_progress = terms
            .clone()
            .into_iter()
            .flat_map(|term| QuantifiedInstantiator::rewrite_no_prophecy(term, variables.clone()))
            .map(|inst| !smt.add_instantiation(inst))
            .fold(true, |acc, used_instantiation| acc && used_instantiation);

        // if that didn't work, try with quantifiers
        if no_progress {
            let no_quant_progress = terms
                .into_iter()
                .flat_map(|term| {
                    QuantifiedInstantiator::rewrite_quantified(term, variables.clone())
                })
                .map(|inst| !smt.add_instantiation(inst))
                .fold(true, |a, b| a && b);

            if no_quant_progress {
                return Err(Error::NoProgress {
                    depth: state.depth,
                    instantiations: smt.get_instantiation_strings().clone(),
                });
            }
        }

        Ok(())
    }

    fn result(&mut self, vmt_model: VMTModel, smt: &SMTProblem) -> ProofLoopResult {
        ProofLoopResult {
            model: Some(vmt_model),
            used_instances: mem::take(&mut smt.get_instantiation_strings()),
            const_instances: mem::take(&mut self.const_instantiations),
            counterexample: false,
        }
    }

    fn abstract_array_theory(&self) -> bool {
        true
    }
}

impl AbstractRefinementState {
    pub fn update_with_subterms(
        &mut self,
        model: &z3::Model,
        smt: &SMTProblem,
    ) -> anyhow::Result<()> {
<<<<<<< HEAD
        for term in self.smt.get_all_subterms() {
            let z3_term = z3_var_context.rewrite_term(&term);
=======
        for term in smt.get_all_subterms() {
            let term_id = self.egraph.add_expr(&term.to_string().parse()?);
            let z3_term = smt.rewrite_term(term);
>>>>>>> 26988f18
            let model_interp = model
                .eval(&z3_term, false)
                .unwrap_or_else(|| panic!("Term not found in model: {term}"));

            // let term_id = self.egraph.add_expr(&term.to_string().parse()?);
            let term_id = self.egraph.add_expr(&translate_term(term).unwrap());
            let interp_id = self.egraph.add_expr(&model_interp.to_string().parse()?);
            self.egraph.union(term_id, interp_id);
        }
        self.egraph.rebuild();
        Ok(())
    }
}<|MERGE_RESOLUTION|>--- conflicted
+++ resolved
@@ -21,14 +21,8 @@
 /// Global state carried across different BMC depths
 #[derive(Default)]
 pub struct Abstract {
-<<<<<<< HEAD
-    used_instantiations: Vec<Term>,
     const_instantiations: Vec<Term>,
-    bmc_depth: u8,
-=======
-    const_instantiations: Vec<String>,
     bmc_depth: u16,
->>>>>>> 26988f18
 }
 
 impl Abstract {
@@ -57,18 +51,6 @@
 
     fn setup(&mut self, _smt: &SMTProblem, depth: u16) -> driver::Result<AbstractRefinementState> {
         let egraph = egg::EGraph::new(SaturationInequalities).with_explanations_enabled();
-        /* for term_string in smt.get_assert_strings() {
-            // TODO: we don't want to add instantiations
-<<<<<<< HEAD
-            if let Some(parsed) = &translate_term(term) {
-                // if let Ok(parsed) = &term.to_string().parse() {
-=======
-            if let Ok(parsed) = &term_string.parse() {
->>>>>>> 26988f18
-                egraph.add_expr(parsed);
-            }
-        } */
-
         Ok(AbstractRefinementState {
             depth,
             egraph,
@@ -121,12 +103,7 @@
         let terms: Vec<Term> = state
             .instantiations
             .into_iter()
-<<<<<<< HEAD
-            // .all(|inst| !model.add_instantiation(inst, &mut self.used_instantiations));
-            .map(expr_to_term)
-=======
-            .flat_map(|inst| inst.parse())
->>>>>>> 26988f18
+            .flat_map(|inst| inst.to_string().parse())
             .collect();
         let variables = smt.variables.clone();
         // first try without quantifiers
@@ -150,7 +127,7 @@
             if no_quant_progress {
                 return Err(Error::NoProgress {
                     depth: state.depth,
-                    instantiations: smt.get_instantiation_strings().clone(),
+                    instantiations: smt.get_instantiations().clone(),
                 });
             }
         }
@@ -161,7 +138,7 @@
     fn result(&mut self, vmt_model: VMTModel, smt: &SMTProblem) -> ProofLoopResult {
         ProofLoopResult {
             model: Some(vmt_model),
-            used_instances: mem::take(&mut smt.get_instantiation_strings()),
+            used_instances: mem::take(&mut smt.get_instantiations()),
             const_instances: mem::take(&mut self.const_instantiations),
             counterexample: false,
         }
@@ -178,20 +155,15 @@
         model: &z3::Model,
         smt: &SMTProblem,
     ) -> anyhow::Result<()> {
-<<<<<<< HEAD
-        for term in self.smt.get_all_subterms() {
-            let z3_term = z3_var_context.rewrite_term(&term);
-=======
         for term in smt.get_all_subterms() {
-            let term_id = self.egraph.add_expr(&term.to_string().parse()?);
+            //let term_id = self.egraph.add_expr(&term.to_string().parse()?);
             let z3_term = smt.rewrite_term(term);
->>>>>>> 26988f18
             let model_interp = model
                 .eval(&z3_term, false)
                 .unwrap_or_else(|| panic!("Term not found in model: {term}"));
 
             // let term_id = self.egraph.add_expr(&term.to_string().parse()?);
-            let term_id = self.egraph.add_expr(&translate_term(term).unwrap());
+            let term_id = self.egraph.add_expr(&translate_term(term.clone()).unwrap());
             let interp_id = self.egraph.add_expr(&model_interp.to_string().parse()?);
             self.egraph.union(term_id, interp_id);
         }
