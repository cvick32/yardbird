use std::mem;

use egg::CostFunction;
use itertools::Itertools;
use log::info;
<<<<<<< HEAD
use smt2parser::{
    concrete::Term,
    vmt::{smt::SMTProblem, QuantifiedInstantiator, VMTModel},
};

use crate::{
    analysis::SaturationInequalities,
    array_axioms::{expr_to_term, ArrayExpr},
    cost_functions::symbol_cost::BestSymbolSubstitution,
    driver,
    egg_utils::Saturate,
    z3_var_context::Z3VarContext,
    Error, ProofLoopResult,
=======
use smt2parser::vmt::{QuantifiedInstantiator, VMTModel};

use crate::{
    analysis::SaturationInequalities, array_axioms::ArrayLanguage,
    cost_functions::symbol_cost::BestSymbolSubstitution, driver, egg_utils::Saturate,
    smt_problem::SMTProblem, Error, ProofLoopResult,
>>>>>>> 26988f18
};

use super::{AbstractRefinementState, ProofAction, ProofStrategy};

/// Global state carried across different BMC depths
#[derive(Default)]
pub struct AbstractOnlyBest {
<<<<<<< HEAD
    used_instantiations: Vec<Term>,
    const_instantiations: Vec<Term>,
    bmc_depth: u8,
=======
    used_instantiations: Vec<String>,
    const_instantiations: Vec<String>,
    bmc_depth: u16,
>>>>>>> 26988f18
}

impl AbstractOnlyBest {
    pub fn new(bmc_depth: u16) -> Self {
        Self {
            bmc_depth,
            ..Default::default()
        }
    }
}

impl ProofStrategy<'_, AbstractRefinementState> for AbstractOnlyBest {
    fn configure_model(&mut self, model: VMTModel) -> VMTModel {
        model
            .abstract_array_theory()
            .abstract_constants_over(self.bmc_depth)
    }

    fn setup(&mut self, smt: &SMTProblem, depth: u16) -> driver::Result<AbstractRefinementState> {
        let mut egraph = egg::EGraph::new(SaturationInequalities).with_explanations_enabled();
        for term_string in smt.get_assert_strings() {
            if let Ok(parsed) = &term_string.parse() {
                egraph.add_expr(parsed);
            }
        }
        Ok(AbstractRefinementState {
            depth,
            egraph,
            instantiations: vec![],
            const_instantiations: vec![],
        })
    }

    fn unsat(
        &mut self,
        state: &mut AbstractRefinementState,
        _solver: &SMTProblem,
    ) -> driver::Result<ProofAction> {
        info!("RULED OUT ALL COUNTEREXAMPLES OF DEPTH {}", state.depth);
        Ok(ProofAction::NextDepth)
    }

    fn sat(
        &mut self,
        state: &mut AbstractRefinementState,
        smt: &SMTProblem,
    ) -> driver::Result<ProofAction> {
        let model = match smt.get_model() {
            Some(model) => model,
            None => todo!("No Z3 model available for SAT instance"),
        };
        state.update_with_subterms(model, smt)?;
        state.egraph.rebuild();
        let mut cost_fn = BestSymbolSubstitution {
            current_bmc_depth: state.depth as u32,
            init_and_transition_system_terms: smt.get_init_and_transition_subterms(),
            property_terms: smt.get_property_subterms(),
            reads_writes: smt.get_reads_and_writes(),
        };
        let (insts, const_insts) = state.egraph.saturate(cost_fn.clone());
        let insts: Vec<ArrayExpr> = insts
            .into_iter()
            .sorted_by_key(|rec_expr| cost_fn.cost_rec(rec_expr))
            .collect();
        if let Some(inst) = insts.first() {
            state.instantiations.push(inst.clone());
        }
        state.const_instantiations.extend_from_slice(&const_insts);
        Ok(ProofAction::Continue)
    }

    fn finish(
        &mut self,
        state: AbstractRefinementState,
        smt: &mut SMTProblem,
    ) -> driver::Result<()> {
        self.const_instantiations
<<<<<<< HEAD
            .extend(state.const_instantiations.iter().cloned().map(expr_to_term));

=======
            .extend_from_slice(&state.const_instantiations);
        let variables = smt.variables.clone();
>>>>>>> 26988f18
        let no_progress = state
            .instantiations
            .into_iter()
            // .inspect(|x| println!("x: {x}"))
<<<<<<< HEAD
            .map(expr_to_term)
            .map(QuantifiedInstantiator::rewrite_quantified)
            .all(|inst| !model.add_instantiation(inst, &mut self.used_instantiations));
        let const_progress = state
            .const_instantiations
            .into_iter()
            .map(expr_to_term)
            .map(QuantifiedInstantiator::rewrite_quantified)
            .all(|inst| !model.add_instantiation(inst, &mut self.used_instantiations));
=======
            .flat_map(|inst| inst.parse())
            .flat_map(|term| QuantifiedInstantiator::rewrite_quantified(term, variables.clone()))
            .all(|inst| !smt.add_instantiation(inst));
        let const_progress = state
            .const_instantiations
            .into_iter()
            .flat_map(|inst| inst.parse())
            .flat_map(|term| QuantifiedInstantiator::rewrite_quantified(term, variables.clone()))
            .all(|inst| !smt.add_instantiation(inst));
>>>>>>> 26988f18
        if no_progress && const_progress {
            Err(Error::NoProgress {
                depth: state.depth,
                instantiations: self.used_instantiations.clone(),
            })
        } else {
            Ok(())
        }
    }

    fn result(&mut self, vmt_model: VMTModel, smt: &SMTProblem) -> ProofLoopResult {
        ProofLoopResult {
            model: Some(vmt_model),
            used_instances: mem::take(&mut smt.get_instantiation_strings()),
            const_instances: mem::take(&mut self.const_instantiations),
            counterexample: false,
        }
    }

    fn abstract_array_theory(&self) -> bool {
        true
    }
}<|MERGE_RESOLUTION|>--- conflicted
+++ resolved
@@ -3,10 +3,9 @@
 use egg::CostFunction;
 use itertools::Itertools;
 use log::info;
-<<<<<<< HEAD
 use smt2parser::{
     concrete::Term,
-    vmt::{smt::SMTProblem, QuantifiedInstantiator, VMTModel},
+    vmt::{QuantifiedInstantiator, VMTModel},
 };
 
 use crate::{
@@ -15,16 +14,8 @@
     cost_functions::symbol_cost::BestSymbolSubstitution,
     driver,
     egg_utils::Saturate,
-    z3_var_context::Z3VarContext,
+    smt_problem::SMTProblem,
     Error, ProofLoopResult,
-=======
-use smt2parser::vmt::{QuantifiedInstantiator, VMTModel};
-
-use crate::{
-    analysis::SaturationInequalities, array_axioms::ArrayLanguage,
-    cost_functions::symbol_cost::BestSymbolSubstitution, driver, egg_utils::Saturate,
-    smt_problem::SMTProblem, Error, ProofLoopResult,
->>>>>>> 26988f18
 };
 
 use super::{AbstractRefinementState, ProofAction, ProofStrategy};
@@ -32,15 +23,9 @@
 /// Global state carried across different BMC depths
 #[derive(Default)]
 pub struct AbstractOnlyBest {
-<<<<<<< HEAD
     used_instantiations: Vec<Term>,
     const_instantiations: Vec<Term>,
-    bmc_depth: u8,
-=======
-    used_instantiations: Vec<String>,
-    const_instantiations: Vec<String>,
     bmc_depth: u16,
->>>>>>> 26988f18
 }
 
 impl AbstractOnlyBest {
@@ -118,39 +103,16 @@
         smt: &mut SMTProblem,
     ) -> driver::Result<()> {
         self.const_instantiations
-<<<<<<< HEAD
-            .extend(state.const_instantiations.iter().cloned().map(expr_to_term));
-
-=======
-            .extend_from_slice(&state.const_instantiations);
+            .extend(state.const_instantiations.into_iter().map(expr_to_term));
         let variables = smt.variables.clone();
->>>>>>> 26988f18
-        let no_progress = state
-            .instantiations
+        let terms: Vec<Term> = state.instantiations.into_iter().map(expr_to_term).collect();
+        let no_progress = terms
+            .clone()
             .into_iter()
-            // .inspect(|x| println!("x: {x}"))
-<<<<<<< HEAD
-            .map(expr_to_term)
-            .map(QuantifiedInstantiator::rewrite_quantified)
-            .all(|inst| !model.add_instantiation(inst, &mut self.used_instantiations));
-        let const_progress = state
-            .const_instantiations
-            .into_iter()
-            .map(expr_to_term)
-            .map(QuantifiedInstantiator::rewrite_quantified)
-            .all(|inst| !model.add_instantiation(inst, &mut self.used_instantiations));
-=======
-            .flat_map(|inst| inst.parse())
             .flat_map(|term| QuantifiedInstantiator::rewrite_quantified(term, variables.clone()))
             .all(|inst| !smt.add_instantiation(inst));
-        let const_progress = state
-            .const_instantiations
-            .into_iter()
-            .flat_map(|inst| inst.parse())
-            .flat_map(|term| QuantifiedInstantiator::rewrite_quantified(term, variables.clone()))
-            .all(|inst| !smt.add_instantiation(inst));
->>>>>>> 26988f18
-        if no_progress && const_progress {
+
+        if no_progress {
             Err(Error::NoProgress {
                 depth: state.depth,
                 instantiations: self.used_instantiations.clone(),
@@ -163,7 +125,7 @@
     fn result(&mut self, vmt_model: VMTModel, smt: &SMTProblem) -> ProofLoopResult {
         ProofLoopResult {
             model: Some(vmt_model),
-            used_instances: mem::take(&mut smt.get_instantiation_strings()),
+            used_instances: mem::take(&mut smt.get_instantiations()),
             const_instances: mem::take(&mut self.const_instantiations),
             counterexample: false,
         }
