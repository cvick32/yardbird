--- conflicted
+++ resolved
@@ -5,19 +5,11 @@
 
 pub struct Repl;
 
-<<<<<<< HEAD
-impl<'ctx> ProofStrategyExt<'ctx, AbstractRefinementState> for Repl {
+impl<'ctx> ProofStrategyExt<AbstractRefinementState> for Repl {
     fn finish(
         &mut self,
         _model: &mut VMTModel,
         state: &mut AbstractRefinementState,
-=======
-impl ProofStrategyExt<AbstractRefinementState<'_>> for Repl {
-    fn finish(
-        &mut self,
-        _model: &mut VMTModel,
-        state: &mut AbstractRefinementState<'_>,
->>>>>>> 46fb3713
     ) -> anyhow::Result<()> {
         if state.instantiations.is_empty() {
             return Ok(());
